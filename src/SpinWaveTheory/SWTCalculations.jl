###########################################################################
# Below are the implementations of the SU(N) linear spin-wave calculations #
###########################################################################

@inline δ(x, y) = (x==y)
# The "metric" of scalar biquad interaction. Here we are using the following identity:
# (𝐒ᵢ⋅𝐒ⱼ)² = -(𝐒ᵢ⋅𝐒ⱼ)/2 + ∑ₐ (OᵢᵃOⱼᵃ)/2, a=4,…,8, 
# where the definition of Oᵢᵃ is given in Appendix B of *Phys. Rev. B 104, 104409*
const biquad_metric = 1/2 * diagm([-1, -1, -1, 1, 1, 1, 1, 1])


# Set the dynamical quadratic Hamiltonian matrix in SU(N) mode. 
function swt_hamiltonian_SUN!(swt::SpinWaveTheory, q_reshaped::Vec3, Hmat::Matrix{ComplexF64})
    (; sys, data) = swt
    (; dipole_operators, onsite_operator, quadrupole_operators) = data

    Hmat .= 0
    Nm = natoms(sys.crystal)
    N = sys.Ns[1]            # Dimension of SU(N) coherent states
    Nf = N - 1               # Number of local boson flavors
    L  = Nf * Nm             # Number of quasiparticle bands
    @assert size(Hmat) == (2L, 2L)

    # block matrices of `Hmat`
    Hmat11 = view(Hmat,1:L,1:L)
    Hmat12 = view(Hmat,1:L,L+1:2L)
    Hmat22 = view(Hmat,L+1:2L,L+1:2L)
    # Hmat21 is inferred from Hmat12

    # N.B.: Hmat22
    # ============
    # The relation between H11 and H22 is:
    # 
    #     H22(q) = transpose(H11(-k))
    #
    # so H22 can be constructed in parallel with H11 by adding
    # the same term to each matrix, but with indices backwards on H22,
    # and with exp(iqr) conjugated for H22:


    (; extfield, gs, units) = sys

    for matom = 1:Nm
        effB = units.μB * (gs[1, 1, 1, matom]' * extfield[1, 1, 1, matom])
        site_tS = dipole_operators[:, :, :, matom]
        site_B_dot_tS  = - effB[1] * site_tS[:, :, 1] - effB[2] * site_tS[:, :, 2] - effB[3] * site_tS[:, :, 3]
        for m = 2:N
            for n = 2:N
                δmn = δ(m, n)
                ix_m = (matom-1)*Nf+m-1
                ix_n = (matom-1)*Nf+n-1
                c = 0.5 * (site_B_dot_tS[m, n] - δmn * site_B_dot_tS[1, 1])
                Hmat11[ix_m, ix_n] += c
                Hmat22[ix_n, ix_m] += c
            end
        end
    end

    # The basis of SU(N) that we use includes:
    # - Three dipole operators
    # - Five quadrupole operators
    # - and omits all higher moments
    # 
    # for total of 8 basis matrices
    sun_basis_i = zeros(ComplexF64, N, N, 8)
    sun_basis_j = zeros(ComplexF64, N, N, 8)
    
    # Scratch-work buffers for specific matrix entries
    # across all 8 basis matrices. This allows us to 
    # mutate as needed without clobbering the original matrix.    
    Ti_mn = zeros(ComplexF64,8)
    Tj_mn = zeros(ComplexF64,8)
    Si_mn = view(Ti_mn,1:3)
    Sj_mn = view(Tj_mn,1:3)

    # pairexchange interactions
    for ints in sys.interactions_union
        for coupling in ints.pair
            (; isculled, bond) = coupling
            isculled && break

            ### Bilinear exchange
            
            J = Mat3(coupling.bilin*I)
            
            sub_i_M1, sub_j_M1 = bond.i - 1, bond.j - 1
            
            phase = exp(2π*im * dot(q_reshaped, bond.n)) # Phase associated with periodic wrapping

            # Collect the dipole and quadrupole operators to form the SU(N) basis (at each site)
            sun_basis_i[:, :, 1:3] .= view(dipole_operators,:, :, 1:3, bond.i)
            sun_basis_j[:, :, 1:3] .= view(dipole_operators,:, :, 1:3, bond.j)
            sun_basis_i[:, :, 4:8] .= view(quadrupole_operators,:, :, 1:5, bond.i)
            sun_basis_j[:, :, 4:8] .= view(quadrupole_operators,:, :, 1:5, bond.j)
            
            # For Bilinear exchange, only need dipole operators
            
            Si_11 = view(dipole_operators, 1, 1, :, bond.i)
            Sj_11 = view(dipole_operators, 1, 1, :, bond.j)
            for m = 2:N
                mM1 = m - 1
                
                Si_m1 = view(dipole_operators, m, 1, :, bond.i)
                Si_1m = view(dipole_operators, 1, m, :, bond.i)

                for n = 2:N
                    nM1 = n - 1
                    
                    Si_mn .= @view dipole_operators[m, n, :, bond.i]
                    Sj_mn .= @view dipole_operators[m, n, :, bond.j]
                    
                    if δ(m, n)
                        Si_mn .-= Si_11
                        Sj_mn .-= Sj_11
                    end
                    
                    Sj_n1 = view(dipole_operators, n, 1, :, bond.j)
                    Sj_1n = view(dipole_operators, 1, n, :, bond.j)

                    ix_im = sub_i_M1*Nf+mM1
                    ix_in = sub_i_M1*Nf+nM1
                    ix_jm = sub_j_M1*Nf+mM1
                    ix_jn = sub_j_M1*Nf+nM1

                    c = 0.5 * dot_no_conj(Si_mn, J, Sj_11)
                    Hmat11[ix_im, ix_in] += c
                    Hmat22[ix_in, ix_im] += c

                    c = 0.5 * dot_no_conj(Si_11, J, Sj_mn)
                    Hmat11[ix_jm, ix_jn] += c
                    Hmat22[ix_jn, ix_jm] += c

                    c = 0.5 * dot_no_conj(Si_m1, J, Sj_1n)
                    Hmat11[ix_im, ix_jn] += c * phase
                    Hmat22[ix_jn, ix_im] += c * conj(phase)

                    c = 0.5 * dot_no_conj(Si_1m, J, Sj_n1)
                    Hmat11[ix_jn, ix_im] += c * conj(phase)
                    Hmat22[ix_im, ix_jn] += c * phase
					
                    c = 0.5 * dot_no_conj(Si_m1, J, Sj_n1)
                    Hmat12[ix_im, ix_jn] += c * phase
                    Hmat12[ix_jn, ix_im] += c * conj(phase)
                end
            end

            ### Biquadratic exchange

            J = coupling.biquad
            

            Ti_11 = view(sun_basis_i, 1, 1, :)
            Tj_11 = view(sun_basis_j, 1, 1, :)
            for m = 2:N
                mM1 = m - 1
                
                Ti_m1 = view(sun_basis_i, m, 1, :)
                Ti_1m = view(sun_basis_i, 1, m, :)
                
                for n = 2:N
                    nM1 = n - 1
                    
                    Ti_mn .= @view sun_basis_i[m, n, :]
                    Tj_mn .= @view sun_basis_j[m, n, :]
                    
                    if δ(m, n)
                        Ti_mn .-= Ti_11
                        Tj_mn .-= Tj_11
                    end
                    
                    Tj_n1 = view(sun_basis_j, n, 1, :)
                    Tj_1n = view(sun_basis_j, 1, n, :)
                    
                    ix_im = sub_i_M1*Nf+mM1
                    ix_in = sub_i_M1*Nf+nM1
                    ix_jm = sub_j_M1*Nf+mM1
                    ix_jn = sub_j_M1*Nf+nM1

                    c = 0.5 * J * dot_no_conj(Ti_mn, biquad_metric, Tj_11)
                    Hmat11[ix_im, ix_in] += c
                    Hmat22[ix_in, ix_im] += c

                    c = 0.5 * J * dot_no_conj(Ti_11, biquad_metric, Tj_mn)
                    Hmat11[ix_jm, ix_jn] += c
                    Hmat22[ix_jn, ix_jm] += c

                    c = 0.5 * J * dot_no_conj(Ti_m1, biquad_metric, Tj_1n)
                    Hmat11[ix_im, ix_jn] += c * phase
                    Hmat22[ix_jn, ix_im] += c * conj(phase)

                    c = 0.5 * J * dot_no_conj(Ti_1m, biquad_metric, Tj_n1)
                    Hmat11[ix_jn, ix_im] += c * conj(phase)
                    Hmat22[ix_im, ix_jn] += c * phase
					
                    c = 0.5 * J * dot_no_conj(Ti_m1, biquad_metric, Tj_n1)
                    Hmat12[ix_im, ix_jn] += c * phase
                    Hmat12[ix_jn, ix_im] += c * conj(phase)
                end
            end
        end
    end
    

    # single-ion anisotropy
    for matom = 1:Nm
        @views site_aniso = onsite_operator[:, :, matom]
        for m = 2:N
            for n = 2:N
                δmn = δ(m, n)
                ix_m = (matom-1)*Nf+m-1
                ix_n = (matom-1)*Nf+n-1
                c = 0.5 * (site_aniso[m, n] - δmn * site_aniso[1, 1])
                Hmat11[ix_m, ix_n] += c
                Hmat22[ix_n, ix_m] += c
            end
        end
    end

    # Infer Hmat21 by H=H'
    Hmat21 = view(Hmat,L+1:2L,1:L)
    Hmat21 .= Hmat12'
    
    # Hmat must be hermitian up to round-off errors
    if norm(Hmat-Hmat') > 1e-12
        println("norm(Hmat-Hmat')= ", norm(Hmat-Hmat'))
        throw("Hmat is not hermitian!")
    end
    
    # make Hmat exactly hermitian for cholesky decomposition.
    Hmat[:, :] .= (0.5 + 0.0im) * (Hmat + Hmat')

    # add tiny part to the diagonal elements for cholesky decomposition.
    for i = 1:2*L
        Hmat[i, i] += swt.energy_ϵ
    end    
end

# Modified from LinearAlgebra.jl to not perform any conjugation
function dot_no_conj(x,A,y)
    (axes(x)..., axes(y)...) == axes(A) || throw(DimensionMismatch())
    T = typeof(dot(first(x), first(A), first(y)))
    s = zero(T)
    i₁ = first(eachindex(x))
    x₁ = first(x)
    @inbounds for j in eachindex(y)
        yj = y[j]
        if !iszero(yj)
            temp = zero(A[i₁,j] * x₁)
            @simd for i in eachindex(x)
                temp += A[i,j] * x[i]
            end
            s += temp * yj
        end
    end
    return s
end

# Set the dynamical quadratic Hamiltonian matrix in dipole mode. 
function swt_hamiltonian_dipole!(swt::SpinWaveTheory, q_reshaped::Vec3, Hmat::Matrix{ComplexF64})
    (; sys, data) = swt
    (; R_mat, c_coef) = data
    Hmat .= 0.0

    N = sys.Ns[1]            # Dimension of SU(N) coherent states
    S = (N-1)/2              # Spin magnitude
    L  = natoms(sys.crystal) # Number of quasiparticle bands

    @assert size(Hmat) == (2L, 2L)

    # Zeeman contributions
    (; extfield, gs, units) = sys
    for matom = 1:L
        effB = units.μB * (gs[1, 1, 1, matom]' * extfield[1, 1, 1, matom])
        res = dot(effB, R_mat[matom][:, 3]) / 2
        Hmat[matom, matom]     += res
        Hmat[matom+L, matom+L] += res
    end

    # pairexchange interactions
    for matom = 1:L
        ints = sys.interactions_union[matom]

        # Quadratic exchange
        for coupling in ints.pair
            (; isculled, bond) = coupling
            isculled && break

            J = Mat3(coupling.bilin*I)
            sub_i, sub_j = bond.i, bond.j
            phase = exp(2π*im * dot(q_reshaped, bond.n)) # Phase associated with periodic wrapping

            R_mat_i = R_mat[sub_i]
            R_mat_j = R_mat[sub_j]
            Rij = S * (R_mat_i' * J * R_mat_j)

            P = 0.25 * (Rij[1, 1] - Rij[2, 2] - im*Rij[1, 2] - im*Rij[2, 1])
            Q = 0.25 * (Rij[1, 1] + Rij[2, 2] - im*Rij[1, 2] + im*Rij[2, 1])

            Hmat[sub_i, sub_j] += Q  * phase
            Hmat[sub_j, sub_i] += conj(Q) * conj(phase)
            Hmat[sub_i+L, sub_j+L] += conj(Q) * phase
            Hmat[sub_j+L, sub_i+L] += Q  * conj(phase)

            Hmat[sub_i+L, sub_j] += P * phase
            Hmat[sub_j+L, sub_i] += P * conj(phase)
            Hmat[sub_i, sub_j+L] += conj(P) * phase
            Hmat[sub_j, sub_i+L] += conj(P) * conj(phase)

            Hmat[sub_i, sub_i] -= 0.5 * Rij[3, 3]
            Hmat[sub_j, sub_j] -= 0.5 * Rij[3, 3]
            Hmat[sub_i+L, sub_i+L] -= 0.5 * Rij[3, 3]
            Hmat[sub_j+L, sub_j+L] -= 0.5 * Rij[3, 3]

            ### Biquadratic exchange

            J = coupling.biquad
            # ⟨Ω₂, Ω₁|(𝐒₁⋅𝐒₂)^2|Ω₁, Ω₂⟩ = (1-1/S+1/(4S^2)) (Ω₁⋅Ω₂)^2 - 1/2 Ω₁⋅Ω₂ + const.
            # The biquadratic part including the biquadratic scaling factor.
            Ri = R_mat[sub_i]
            Rj = R_mat[sub_j]
            Rʳ = Ri' * Rj
            C0 = Rʳ[3, 3]*S^2
            C1 = S*√S/2*(Rʳ[1, 3] + im*Rʳ[2, 3])
            C2 = S*√S/2*(Rʳ[3, 1] + im*Rʳ[3, 2])
            A11 = -Rʳ[3, 3]*S
            A22 = -Rʳ[3, 3]*S
            A21 = S/2*(Rʳ[1, 1] - im*Rʳ[1, 2] - im*Rʳ[2, 1] + Rʳ[2, 2])
            A12 = S/2*(Rʳ[1, 1] + im*Rʳ[1, 2] + im*Rʳ[2, 1] + Rʳ[2, 2])
            B21 = S/4*(Rʳ[1, 1] + im*Rʳ[1, 2] + im*Rʳ[2, 1] - Rʳ[2, 2])
            B12 = B21

            Hmat[sub_i, sub_i] += J* (C0*A11 + C1*conj(C1))
            Hmat[sub_j, sub_j] += J* (C0*A22 + C2*conj(C2))
            Hmat[sub_i, sub_j] += J* ((C0*A12 + C1*conj(C2)) * phase)
            Hmat[sub_j, sub_i] += J* ((C0*A21 + C2*conj(C1)) * conj(phase))
            Hmat[sub_i+L, sub_i+L] += J* (C0*A11 + C1*conj(C1))
            Hmat[sub_j+L, sub_j+L] += J* (C0*A22 + C2*conj(C2))
            Hmat[sub_j+L, sub_i+L] += J* ((C0*A12 + C1*conj(C2)) * conj(phase))
            Hmat[sub_i+L, sub_j+L] += J* ((C0*A21 + C2*conj(C1)) * phase)

            Hmat[sub_i, sub_i+L] += J* (C1*conj(C1))
            Hmat[sub_j, sub_j+L] += J* (C2*conj(C2))
            Hmat[sub_i+L, sub_i] += J* (C1*conj(C1))
            Hmat[sub_j+L, sub_j] += J* (C2*conj(C2))

            Hmat[sub_i, sub_j+L] += J* ((2C0*B12 + C1*C2) * phase)
            Hmat[sub_j, sub_i+L] += J* ((2C0*B21 + C2*C1) * conj(phase))
            Hmat[sub_i+L, sub_j] += J* (conj(2C0*B12 + C1*C2) * phase)
            Hmat[sub_j+L, sub_i] += J* (conj(2C0*B21 + C2*C1) * conj(phase))
        end
    end

    # single-ion anisotropy
    for matom = 1:L
        (; c2, c4, c6) = c_coef[matom]
        Hmat[matom, matom]     += -3S*c2[3] - 40*S^3*c4[5] - 168*S^5*c6[7]
        Hmat[matom+L, matom+L] += -3S*c2[3] - 40*S^3*c4[5] - 168*S^5*c6[7]
        Hmat[matom, matom+L]   += -im*(S*c2[5] + 6S^3*c4[7] + 16S^5*c6[9]) + (S*c2[1] + 6S^3*c4[3] + 16S^5*c6[5])
        Hmat[matom+L, matom]   +=  im*(S*c2[5] + 6S^3*c4[7] + 16S^5*c6[9]) + (S*c2[1] + 6S^3*c4[3] + 16S^5*c6[5])
    end

    # Hmat must be hermitian up to round-off errors
    if norm(Hmat-Hmat') > 1e-12
        println("norm(Hmat-Hmat')= ", norm(Hmat-Hmat'))
        throw("Hmat is not hermitian!")
    end
    
    # make Hmat exactly hermitian for cholesky decomposition.
    Hmat[:, :] = (Hmat + Hmat') / 2

    # add tiny part to the diagonal elements for cholesky decomposition.
    for i = 1:2L
        Hmat[i, i] += swt.energy_ϵ
    end
end


# Bogoliubov transformation that diagonalizes a bosonic Hamiltonian. See Colpa
# JH. *Diagonalization of the quadratic boson hamiltonian* Physica A:
# Statistical Mechanics and its Applications, 1978 Sep 1;93(3-4):327-53.
function mk_bogoliubov!(L)
    Σ = Diagonal(diagm([ones(ComplexF64, L); -ones(ComplexF64, L)]))
    buf = UpperTriangular(zeros(ComplexF64,2L,2L))

    function bogoliubov!(disp, V, Hmat, energy_tol, mode_fast::Bool = false)
        @assert size(Hmat, 1) == size(Hmat, 2) "Hmat is not a square matrix"
        @assert size(Hmat, 1) % 2 == 0 "dimension of Hmat is not even"
        @assert size(Hmat, 1) ÷ 2 == L "dimension of Hmat doesn't match $L"
        @assert length(disp) == L "length of dispersion doesn't match $L"

        if (!mode_fast)
            eigval_check = eigen(Σ * Hmat).values
            @assert all(<(energy_tol), abs.(imag(eigval_check))) "Matrix contains complex eigenvalues with imaginary part larger than `energy_tol`= "*string(energy_tol)*"(`sw_fields.coherent_states` not a classical ground state of the Hamiltonian)"

            eigval_check = eigen(Hmat).values
            @assert all(>(1e-12), real(eigval_check)) "Matrix not positive definite (`sw_fields.coherent_states` not a classical ground state of the Hamiltonian)"
        end
<<<<<<< HEAD


=======


>>>>>>> 3410a8cf
        K = if mode_fast
          cholesky!(Hmat).U # Clobbers Hmat
        else
          K = cholesky(Hmat).U
          @assert norm(K' * K - Hmat) < 1e-12 "Cholesky fails"
          K
        end

        # Compute eigenvalues of KΣK', sorted in descending order by real part
        eigval, U = if mode_fast
          mul!(buf,K,Σ)
          mul!(V,buf,K')
          # Hermitian only views the upper triangular, so no need
          # to explicitly symmetrize here
          T = Hermitian(V)
          eigen!(T;sortby = λ -> -real(λ)) # Clobbers
        else
          T = K * Σ * K'
          eigen(Hermitian(T + T') / 2;sortby = λ -> -real(λ))
        end

        @assert mode_fast || norm(U * U' - I) < 1e-10 "Orthonormality fails"

        for i = 1:2*L
            if (i ≤ L && eigval[i] < 0.0) || (i > L && eigval[i] > 0.0)
                error("Matrix not positive definite (`sw_fields.coherent_states` not a classical ground state of the Hamiltonian)")
            end
            pref = i ≤ L ? √(eigval[i]) : √(-eigval[i])
            view(U,:,i) .*= pref
        end

        V .= U
        ldiv!(K,V)

        if (!mode_fast)
            E_check = V' * Hmat * V
            [E_check[i, i] -= eigval[i] for i = 1:L]
            [E_check[i, i] += eigval[i] for i = L+1:2*L]
            @assert all(<(1e-8), abs.(E_check)) "Eigenvectors check fails (Bogoliubov matrix `V` are not normalized!)"
            @assert all(<(1e-6), abs.(V' * Σ * V - Σ)) "Para-renormalization check fails (Boson commutatition relations not preserved after the Bogoliubov transformation!)"
        end

        # The linear spin-wave dispersion in descending order.
        for i in 1:L
            disp[i] = 2eigval[i]
        end
        return
    end
end


# DD: These two functions are a stopgap until data is treated differently in
# main calculations. Also, the final data layout will need to be iterated on. I
# am thinking the user should always be able to get some array with indices
# identical to the list of wave vectors. This could be achieved, for example, by
# having the output be an array with length equal to the number of modes. Each
# entry would then be an array with dimension equal to the array of wave
# vectors. The entries of this array would then depend on the request (an an
# energy, an intensity, an entire tensor stored as an SMatrix, etc.) 
# The key point is to make it as easy as possible to put the output
# in correspondence with the input for plotting, further processing, etc.
function reshape_correlations(corrs)
    qdims, nmodes = size(corrs)[4:end], size(corrs)[3]  # First two indices are are always tensor indices
    idxorder = collect(1:ndims(corrs))
    idxorder[3], idxorder[end] = idxorder[end], idxorder[3]
    corrs = permutedims(corrs, idxorder)
    return selectdim(reinterpret(SMatrix{3,3,ComplexF64,9}, reshape(corrs, 9, qdims...,nmodes) ), 1, 1)
end

function reshape_dispersions(disp)
    idxorder = collect(1:ndims(disp))
    idxorder[1], idxorder[end] = idxorder[end], idxorder[1]
    return permutedims(disp, idxorder)
end

"""
    dispersion(swt::SpinWaveTheory, qs)

Computes the spin excitation energy dispersion relations given a
[`SpinWaveTheory`](@ref) and an array of wave vectors `qs`. Each element ``q``
of `qs` must be a 3-vector in units of reciprocal lattice units. I.e., ``qᵢ`` is
given in ``2π/|aᵢ|`` with ``|aᵢ|`` the lattice constant of the original chemical
lattice.

The first indices of the returned array correspond to those of `qs`. A final
index, corresponding to mode, is added to these. Each entry of the array is an
energy.
"""
function dispersion(swt::SpinWaveTheory, qs)
    (; sys, energy_tol) = swt
    
    Nm, Ns = length(sys.dipoles), sys.Ns[1] # number of magnetic atoms and dimension of Hilbert space
    Nf = sys.mode == :SUN ? Ns-1 : 1
    nmodes  = Nf * Nm

    ℋ = zeros(ComplexF64, 2nmodes, 2nmodes)
    Vbuf = zeros(ComplexF64, 2nmodes, 2nmodes)
    disp = zeros(Float64, nmodes, length(qs)) 
    bogoliubov! = mk_bogoliubov!(nmodes)

    for (iq, q) in enumerate(qs)
        q_reshaped = to_reshaped_rlu(swt.sys, q)
        if sys.mode == :SUN
            swt_hamiltonian_SUN!(swt, q_reshaped, ℋ)
        elseif sys.mode == :dipole
            swt_hamiltonian_dipole!(swt, q_reshaped, ℋ)
        end
        bogoliubov!(view(disp,:,iq), Vbuf, ℋ, energy_tol)
    end

    return reshape_dispersions(disp)
end


"""
    dssf(swt::SpinWaveTheory, qs)

Given a [`SpinWaveTheory`](@ref) object, computes the dynamical spin structure
factor,

```math
    𝒮^{αβ}(𝐤, ω) = 1/(2πN)∫dt ∑_𝐫 \\exp[i(ωt - 𝐤⋅𝐫)] ⟨S^α(𝐫, t)S^β(0, 0)⟩,
```

using the result from linear spin-wave theory,

```math
    𝒮^{αβ}(𝐤, ω) = ∑_n |A_n^{αβ}(𝐤)|^2 δ[ω-ω_n(𝐤)].
```

`qs` is an array of wave vectors of arbitrary dimension. Each element ``q`` of
`qs` must be a 3-vector in reciprocal lattice units (RLU), i.e., in the basis of
reciprocal lattice vectors.

The first indices of the returned array correspond to those of `qs`. A final
index, corresponding to mode, is added to these. Each entry of this array is a
tensor (3×3 matrix) corresponding to the indices ``α`` and ``β``.
"""
function dssf(swt::SpinWaveTheory, qs)
    qs = Vec3.(qs)
    nmodes = num_bands(swt)

    disp = zeros(Float64, nmodes, size(qs)...)
    Sαβs = zeros(ComplexF64, 3, 3, nmodes, size(qs)...) 

    # dssf(...) doesn't do any contraction, temperature correction, etc.
    # It simply returns the full Sαβ correlation matrix
    formula = intensity_formula(swt, :full; kernel = delta_function_kernel)

    # Calculate DSSF 
    for qidx in CartesianIndices(qs)
        q = qs[qidx]
        band_structure = formula.calc_intensity(swt,q)
        for band = 1:nmodes
            disp[band,qidx] = band_structure.dispersion[band]
            Sαβs[:,:,band,qidx] .= band_structure.intensity[band]
        end
    end

    return reshape_dispersions(disp), reshape_correlations(Sαβs) 
end 


struct BandStructure{N,T}
  dispersion :: SVector{N,Float64}
  intensity :: SVector{N,T}
end

struct SpinWaveIntensityFormula{T}
    string_formula :: String
    kernel :: Union{Nothing,Function}
    calc_intensity :: Function
end

function Base.show(io::IO, ::SpinWaveIntensityFormula{T}) where T
    print(io,"SpinWaveIntensityFormula{$T}")
end

function Base.show(io::IO, ::MIME"text/plain", formula::SpinWaveIntensityFormula{T}) where T
    printstyled(io, "Quantum Scattering Intensity Formula\n"; bold=true, color=:underline)

    formula_lines = split(formula.string_formula, '\n')

    if isnothing(formula.kernel)
        println(io, "At any Q and for each band ωᵢ = εᵢ(Q), with S = S(Q,ωᵢ):\n")
        intensity_equals = "  Intensity(Q,ω) = ∑ᵢ δ(ω-ωᵢ) "
    else
        println(io, "At any (Q,ω), with S = S(Q,ωᵢ):\n")
        intensity_equals = "  Intensity(Q,ω) = ∑ᵢ Kernel(ω-ωᵢ) "
    end
    separator = '\n' * repeat(' ', textwidth(intensity_equals))
    println(io, intensity_equals, join(formula_lines, separator))
    println(io)
    if isnothing(formula.kernel)
        println(io,"BandStructure information (ωᵢ and intensity) reported for each band")
    else
        println(io,"Intensity(ω) reported")
    end
end

delta_function_kernel = nothing

"""
    formula = intensity_formula(swt::SpinWaveTheory; kernel = ...)

Establish a formula for computing the scattering intensity by diagonalizing
the hamiltonian ``H(q)`` using Linear Spin Wave Theory.

If `kernel = delta_function_kernel`, then the resulting formula can be used with
[`intensities_bands`](@ref).

If `kernel` is an energy broadening kernel function, then the resulting formula can be used with [`intensities_broadened`](@ref).
Energy broadening kernel functions can either be a function of `Δω` only, e.g.:

    kernel = Δω -> ...

or a function of both the energy transfer `ω` and of `Δω`, e.g.:

    kernel = (ω,Δω) -> ...

The integral of a properly normalized kernel function over all `Δω` is one.
"""
function intensity_formula(f::Function,swt::SpinWaveTheory,corr_ix::AbstractVector{Int64}; kernel::Union{Nothing,Function},
                           return_type=Float64, string_formula="f(Q,ω,S{α,β}[ix_q,ix_ω])", mode_fast=false,
                           formfactors=nothing)
    (; sys, data, observables) = swt
    Nm, Ns = length(sys.dipoles), sys.Ns[1] # number of magnetic atoms and dimension of Hilbert space
    S = (Ns-1) / 2
    nmodes = num_bands(swt)
    sqrt_Nm_inv = 1.0 / √Nm
    sqrt_halfS  = √(S/2)

    # Preallocation
    Hmat = zeros(ComplexF64, 2*nmodes, 2*nmodes)
    Vmat = zeros(ComplexF64, 2*nmodes, 2*nmodes)
    Avec_pref = zeros(ComplexF64, Nm)
    disp = zeros(Float64, nmodes)
    intensity = zeros(return_type, nmodes)
    bogoliubov! = mk_bogoliubov!(nmodes)

    # Expand formfactors for symmetry classes to formfactors for all atoms in
    # crystal
    ff_atoms = propagate_form_factors_to_atoms(formfactors, swt.sys.crystal)

    # Upgrade to 2-argument kernel if needed
    kernel_edep = if isnothing(kernel)
        nothing
    else
        try
            kernel(0.,0.)
            kernel
        catch MethodError
            (ω,Δω) -> kernel(Δω)
        end
    end

    # In Spin Wave Theory, the Hamiltonian depends on momentum transfer `q`.
    # At each `q`, the Hamiltonian is diagonalized one time, and then the
    # energy eigenvalues can be reused multiple times. To facilitate this,
    # `I_of_ω = calc_intensity(swt,q)` performs the diagonalization, and returns
    # the result either as:
    #
    #   Delta function kernel --> I_of_ω = (eigenvalue,intensity) pairs
    #
    #   OR
    #
    #   Smooth kernel --> I_of_ω = Intensity as a function of ω
    #
    calc_intensity = function(swt::SpinWaveTheory, q::Vec3)
        # This function, calc_intensity, is an internal function to be stored
        # inside a formula. The unit system for `q` that is passed to
        # formula.calc_intensity is an implementation detail that may vary
        # according to the "type" of a formula. In the present context, namely
        # LSWT formulas, `q` is given in RLU for the original crystal. This
        # convention must be consistent with the usage in various
        # `intensities_*` functions defined in LinearSpinWaveIntensities.jl.
        # Separately, the functions calc_intensity for formulas associated with
        # SampledCorrelations will receive `q_absolute` in absolute units.
        q_reshaped = to_reshaped_rlu(swt.sys, q)
        q_absolute = swt.sys.crystal.recipvecs * q_reshaped

        if sys.mode == :SUN
            swt_hamiltonian_SUN!(swt, q_reshaped, Hmat)
        elseif sys.mode == :dipole
            swt_hamiltonian_dipole!(swt, q_reshaped, Hmat)
        end
        bogoliubov!(disp, Vmat, Hmat, swt.energy_tol, mode_fast)

        for i = 1:Nm
            @assert Nm == natoms(sys.crystal)
            phase = exp(-2π*im * dot(q_reshaped, sys.crystal.positions[i]))
            Avec_pref[i] = sqrt_Nm_inv * phase

            # TODO: move form factor into `f`, then delete this rescaling
            Avec_pref[i] *= compute_form_factor(ff_atoms[i], q_absolute⋅q_absolute)
        end

        # Fill `intensity` array
        for band = 1:nmodes
            v = Vmat[:, band]
<<<<<<< HEAD
            corrs = if sys.mode == :SUN
                Avec = zeros(ComplexF64, num_observables(observables))
                (; observable_operators) = data
                for i = 1:Nm
                    for μ = 1:num_observables(observables)
                        @views O = observable_operators[:, :, μ, i]
=======
            Avec = zeros(ComplexF64, 3)
            if sys.mode == :SUN
                (; dipole_operators) = data
                for i = 1:Nm
                    @views tS_μ = dipole_operators[:, :, :, i]
                    for μ = 1:3
>>>>>>> 3410a8cf
                        for α = 2:Ns
                            Avec[μ] += Avec_pref[i] * (O[α, 1] * v[(i-1)*(Ns-1)+α-1+nmodes] + O[1, α] * v[(i-1)*(Ns-1)+α-1])
                        end
                    end
                end
                corrs = Vector{ComplexF64}(undef,num_correlations(observables))
                for (ci,i) in observables.correlations
                    (α,β) = ci.I
                    corrs[i] = Avec[α] * conj(Avec[β])
                end
                corrs
            elseif sys.mode == :dipole
                Avec = zeros(ComplexF64, 3)
                (; R_mat) = data
                for i = 1:Nm
                    Vtmp = [v[i+nmodes] + v[i], im * (v[i+nmodes] - v[i]), 0.0]
                    Avec += Avec_pref[i] * sqrt_halfS * (R_mat[i] * Vtmp)
                end

                @assert observables.observable_ixs[:Sx] == 1
                @assert observables.observable_ixs[:Sy] == 2
                @assert observables.observable_ixs[:Sz] == 3
                corrs = Vector{ComplexF64}(undef,num_correlations(observables))
                for (ci,i) in observables.correlations
                    (α,β) = ci.I
                    corrs[i] = Avec[α] * conj(Avec[β])
                end
                corrs
            end

            intensity[band] = f(q_absolute, disp[band], corrs)
        end

        # Return the result of the diagonalization in an appropriate
        # format based on the kernel provided
        if isnothing(kernel)
            # Delta function kernel --> (eigenvalue,intensity) pairs

            # If there is no specified kernel, we are done: just return the
            # BandStructure
            return BandStructure{nmodes,return_type}(disp, intensity)
        else
            # Smooth kernel --> Intensity as a function of ω (or a list of ωs)
            return function(ω)
                is = Vector{return_type}(undef,length(ω))
                is .= sum(intensity' .* kernel_edep.(disp',ω .- disp'),dims=2)
                is
            end
        end
    end
    output_type = isnothing(kernel) ? BandStructure{nmodes,return_type} : return_type
    SpinWaveIntensityFormula{output_type}(string_formula,kernel_edep,calc_intensity)
end

<|MERGE_RESOLUTION|>--- conflicted
+++ resolved
@@ -395,13 +395,7 @@
             eigval_check = eigen(Hmat).values
             @assert all(>(1e-12), real(eigval_check)) "Matrix not positive definite (`sw_fields.coherent_states` not a classical ground state of the Hamiltonian)"
         end
-<<<<<<< HEAD
-
-
-=======
-
-
->>>>>>> 3410a8cf
+  
         K = if mode_fast
           cholesky!(Hmat).U # Clobbers Hmat
         else
@@ -702,21 +696,12 @@
         # Fill `intensity` array
         for band = 1:nmodes
             v = Vmat[:, band]
-<<<<<<< HEAD
             corrs = if sys.mode == :SUN
                 Avec = zeros(ComplexF64, num_observables(observables))
                 (; observable_operators) = data
                 for i = 1:Nm
                     for μ = 1:num_observables(observables)
                         @views O = observable_operators[:, :, μ, i]
-=======
-            Avec = zeros(ComplexF64, 3)
-            if sys.mode == :SUN
-                (; dipole_operators) = data
-                for i = 1:Nm
-                    @views tS_μ = dipole_operators[:, :, :, i]
-                    for μ = 1:3
->>>>>>> 3410a8cf
                         for α = 2:Ns
                             Avec[μ] += Avec_pref[i] * (O[α, 1] * v[(i-1)*(Ns-1)+α-1+nmodes] + O[1, α] * v[(i-1)*(Ns-1)+α-1])
                         end
